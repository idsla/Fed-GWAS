--- conflicted
+++ resolved
@@ -27,10 +27,6 @@
 
 
 class FederatedGWASStrategy(fl.server.strategy.FedAvg):
-<<<<<<< HEAD
-    def __init__(self, num_clients: int = 3):
-        super().__init__()
-=======
     def __init__(
         self,
         min_fit_clients=1,
@@ -51,18 +47,17 @@
             handler.setFormatter(formatter)
             self.logger.addHandler(handler)
             
->>>>>>> 214cf27b
         self.global_seed = 0
         self.current_stage = "key_exchange"  # Start with key exchange
         self.chunk_size = 1000
-        self.num_clients = num_clients
+        self.num_clients = 3   # TODO: need to check with Sonam for how to specify this parameter
 
         self.global_exclusion = []
         self.lr_data = {}
         self.participants_per_stage = {}
         
         # PRG-MASKING aggregator
-        self.prg_aggregator = create_prg_masking_aggregator(num_clients)
+        self.prg_aggregator = create_prg_masking_aggregator(self.num_clients)
 
     def current_stage_config(self):
         return {"stage": self.current_stage}
