import pandas as pd
import numpy as np
from fedgwas.quality_control.qc_utils import QCUtils
import logging
from fedgwas.parameters import QUALITY_CONTROL
<<<<<<< HEAD

=======
>>>>>>> 636960e5
# Configure logging
logging.basicConfig(filename='report_QC.log', filemode='w', level=logging.DEBUG,
                    format='%(asctime)s - %(levelname)s - %(message)s')
class QualityControl:
    def __init__(self):
        pass

    def check_sex(self, genotype_data: pd.DataFrame, bed):
        """
        Check the sex of individuals based on their homozygosity rate on the X chromosome.

        Parameters:
        - genotype_data: The DataFrame containing genotype data (unused in this function, but could be useful in other contexts).
        - bed: An instance of PyPlink or equivalent for accessing PLINK files.

        Returns:
        - A DataFrame containing the inferred sex and other information for each individual.
        """
         # Load FAM and BIM data using the bed object
        fam_df = pd.DataFrame(bed.get_fam(), columns=['fid', 'iid', 'father', 'mother', 'gender', 'status'])
        bim_df = pd.DataFrame(bed.get_bim()).reset_index()
        # Filter for X chromosome SNPs (assuming '23' is the X chromosome)
        x_chromosome_snps = bim_df[bim_df['chrom'] == 23]['snp'].dropna()
        # Process each individual
        results = []
        for index, row in fam_df.iterrows():
            observed_homoz = []
            for snp in x_chromosome_snps:
                # Get the genotype for the current SNP and individual
                genotype = bed.get_geno_marker(snp)[index]
                observed_homoz.append(genotype)
            observed_homozygosity = self.calculate_snpsex(np.array(observed_homoz))
            snpsexBn = 1 if observed_homozygosity > 0.8 else 2
            # Determine status (OK/PROBLEM) based on whether SNPSEX matches the reported sex
            status = 'OK' if snpsexBn == row['gender'] and snpsexBn != 0 else 'PROBLEM'
            # Calculate inbreeding coefficient (F)
            F = (observed_homozygosity - 0.5) / 0.5 if observed_homozygosity > 0.5 else 0  # Simple inbreeding coefficient calculation
            results.append({
                'FID': row['fid'],
                'IID': row['iid'],
                'PEDSEX': row['gender'],
                'SNPSEX': snpsexBn,
                'STATUS': status,
                'F': F
            })
            # Convert results to DataFrame
            results_df = pd.DataFrame(results)
            print(results_df.head())
            return results_df

    def calculate_snpsex(genotypes: np.ndarray):
        """
        Calculate the homozygosity rate based on the provided genotypes.

        Parameters:
        - genotypes: An array of genotypes for an individual.

        Returns:
        - The homozygosity rate as a float.
        """
        # Count homozygous genotypes (0/0 and 2/2)
        homozygous = sum(genotypes == 0) + sum(genotypes == 2)
        # Calculate the total number of valid genotypes (ignoring missing data)
        total_valid = len(genotypes[genotypes >= 0])
        # Compute the homozygosity rate
        homo_rate = homozygous / total_valid if total_valid > 0 else 0
        return homo_rate
    
    def calculate_missing_rate(self, genotype_data: pd.DataFrame, bed, output_prefix: str):
   
        try:
            n_individuals, n_snps = genotype_data.shape

            # Calculate missing rates per SNP
            missing_per_snp = np.sum(np.isnan(genotype_data), axis=0) / n_individuals
            snp_data = pd.DataFrame({
                'SNP': bed.sid,  # Ensure bed.sid is correctly assigned
                'N_MISS': np.sum(np.isnan(genotype_data), axis=0),
                'N_GENO': n_individuals,
                'F_MISS': missing_per_snp
            })

            # Calculate missing rates per individual
            missing_per_ind = np.sum(np.isnan(genotype_data), axis=1) / n_snps
            ind_data = pd.DataFrame({
                'FID': bed.iid[:, 0],  # Ensure bed.iid is correctly assigned
                'IID': bed.iid[:, 1],
                'N_MISS': np.sum(np.isnan(genotype_data), axis=1),
                'N_GENO': n_snps,
                'F_MISS': missing_per_ind
            })

            # Save to files
            snp_data.to_csv(f"{output_prefix}.lmiss", sep='\t', index=False)
            ind_data.to_csv(f"{output_prefix}.imiss", sep='\t', index=False)

            return snp_data, ind_data
        except Exception as e:
            print(f"An error occurred while calculating missing rates: {e}")
            return pd.DataFrame(), pd.DataFrame()

    def calculate_maf(self, bed_file: pd.DataFrame):
            '''
            This functions aims to calculate maf taking a DataFrame of bed file as input and returns a dataFrame containing maf column 
            minor allele and major allele and some other parameters
            '''
            bim_df = pd.DataFrame(bed_file.get_bim()).reset_index()
            genotype_df =self.count_genotype(bed_file)
            snps, mafs,nchrobs =[], [], []

            for snp, genotype in genotype_df.iterrows():
                no_of_chzms = 2*(genotype.get(0,0) + genotype.get(1,0) + genotype.get(2,0))
                #print(no_of_chzms,"genotype 0 ", 2*genotype.get(0,0), "genotype 1 ", genotype.get(1,0), "genotype 2 ", genotype.get(2,0))
                #break    
                #allele count
                count_a1 = 2*genotype.get(0,0) +genotype.get(1,0)
                count_a2 = 2*genotype.get(2,0) + genotype.get(1,0)
                #calculate the frequency
                freq_a1= count_a1/no_of_chzms
                freq_a2 = count_a2/no_of_chzms
                #Calculating MAF by taking minium of both frequency
                maf_coeff= min(freq_a1,freq_a2)
                mafs.append(maf_coeff)
                nchrobs.append(no_of_chzms)
                snps.append(snp)
            
            df = pd.DataFrame({
                'CHR': bim_df['chrom'],
                'SNP': snps,
                'POS': bim_df['pos'],
                'A1': bim_df['a1'],
                'A2': bim_df['a2'],
                'MAF': mafs,
                'NCHROBS': nchrobs
                })
            df.to_csv('snp_maf_data.csv', index=False)

            print(df.head())
            return df
    def count_genotype(self, bedfile):
        '''
        Generate count of genotype
        Parameters: bedfile (object)
        Return genotype_df (DataFrame) contains counts of genotype accros snp_ids
        '''
        genotype_counts={}
        for snp_id, genotypes in bedfile.iter_geno():
            unique_value, counts=np.unique(genotypes, return_counts= True)
            counts_= dict(zip(unique_value,counts))
            genotype_counts[snp_id]=counts_
        genotype_df = pd.DataFrame.from_dict(genotype_counts,orient='index')
        genotype_df = genotype_df.fillna(0)
        return genotype_df
    def hardy_weinberg_test(self, genotype_data: pd.DataFrame, threshold: float):
        """Perform Hardy-Weinberg Equilibrium test and filter SNPs based on the threshold."""
        try:
            # Initialize lists to store results
            hwe_results = []
            snp_indices_to_keep = []
            threshold = QUALITY_CONTROL['hwe']['threshold']
            for snp_idx in range(genotype_data.shape[1]):
                snp_geno = genotype_data.iloc[:, snp_idx].values  # Convert to NumPy array
                obs_hom1 = np.sum(snp_geno == 0)
                obs_hets = np.sum(snp_geno == 1)
                obs_hom2 = np.sum(snp_geno == 2)

                # Calculate p-value using the provided HWE function
                p_value = QCUtils.snphwe(obs_hets, obs_hom1, obs_hom2)
                hwe_results.append((snp_idx, p_value))

                if p_value >= threshold:
                    snp_indices_to_keep.append(snp_idx)

            # Create filtered genotype data
            filtered_geno = genotype_data.iloc[:, snp_indices_to_keep]

            return filtered_geno, snp_indices_to_keep
        except Exception as e:
            print(f"An error occurred while performing Hardy-Weinberg test: {e}")
            return genotype_data, []    # Initialize lists to store results
        
    def filter_missingness_samples(self, genotype_data: pd.DataFrame, fam: pd.DataFrame, output_prefix) -> pd.DataFrame:
        """
        Filter individuals based on missing genotype data and save the filtered FAM file.

        Parameters:
        - genotype_data (pd.DataFrame): Genotype data matrix.
        - fam (pd.DataFrame): FAM file data.
        - output_prefix (str): Prefix for the output file name.

        Returns:
        - pd.DataFrame: Filtered FAM data.
        """
        n_individuals, n_snps = genotype_data.shape
        threshold = QUALITY_CONTROL['missingness']['threshold']
        # Calculate the proportion of missing genotypes for each individual
        missing_per_ind = np.sum(np.isnan(genotype_data), axis=1) / n_snps
        # Identify individuals to keep
        keep_individuals = missing_per_ind <= threshold
        
        # Filter genotype matrix and individual IDs
       # filtered_genotypes = genotype_data[keep_individuals, :]
        filtered_fam = fam[keep_individuals].reset_index(drop=True)
        individuals_removed = n_individuals - filtered_fam.shape[0]
        
        log_message = (
            f"{n_snps} variants loaded from file.\n"
            f"{individuals_removed} people removed due to missing genotype data (--mind).\n"
            f"{n_snps} variants and {keep_individuals.sum()} people pass filters and QC."
        )
        print(log_message)
        logging.info(log_message)
        
        # Save the filtered data to new PLINK files
        # Write FAM file
        fam.to_csv(f"{output_prefix}.fam", sep=" ", header=False, index=False)
        return filtered_fam
    
    def geno(self, genotypes, bim, threshold, output_prefix):
        """
        Filter SNPs based on missing genotype data and save the filtered BIM file.

        Parameters:
        - genotypes (pd.DataFrame): Genotype data matrix.
        - bim (pd.DataFrame): BIM file data.
        - output_prefix (str): Prefix for the output file name.

        Returns:
        - pd.DataFrame: Filtered BIM data.
        """
        n_individuals, n_snps = genotypes.shape
        threshold = QUALITY_CONTROL['missingness']['threshold']       

        # Calculate the proportion of missing genotypes for each SNP using the filtered genotype matrix
        snp_missing_proportions = np.sum(np.isnan(genotypes), axis=0) / n_individuals
        # Identify SNPs to keep
        keep_snps = snp_missing_proportions <= threshold
        
        # Filter genotype matrix and SNPs
        filtered_bim = bim[keep_snps].reset_index(drop=True)

<<<<<<< HEAD
    def calculate_missing_rate(self, genotype_data: pd.DataFrame, bed, output_prefix: str):
        """
        Calculate missing rates per SNP and per individual.

        Parameters:
        genotype_data (pd.DataFrame): DataFrame containing genotype data where rows represent individuals and columns represent SNPs.
        bed: An object containing 'iid' (individual IDs) and 'sid' (SNP IDs).
        output_prefix (str): Prefix for the output files.

        Returns:
        Two DataFrames, one for SNP missing rates and one for individual missing rates.
        """
   
        try:
            n_individuals, n_snps = genotype_data.shape

            # Calculate missing rates per SNP
            missing_per_snp = np.sum(np.isnan(genotype_data), axis=0) / n_individuals
            snp_data = pd.DataFrame({
                'SNP': bed.sid,  # Ensure bed.sid is correctly assigned
                'N_MISS': np.sum(np.isnan(genotype_data), axis=0),
                'N_GENO': n_individuals,
                'F_MISS': missing_per_snp
            })

            # Calculate missing rates per individual
            missing_per_ind = np.sum(np.isnan(genotype_data), axis=1) / n_snps
            ind_data = pd.DataFrame({
                'FID': bed.iid[:, 0],  # Ensure bed.iid is correctly assigned
                'IID': bed.iid[:, 1],
                'N_MISS': np.sum(np.isnan(genotype_data), axis=1),
                'N_GENO': n_snps,
                'F_MISS': missing_per_ind
            })

            # Save to files
            snp_data.to_csv(f"{output_prefix}.lmiss", sep='\t', index=False)
            ind_data.to_csv(f"{output_prefix}.imiss", sep='\t', index=False)

            return snp_data, ind_data
        except Exception as e:
            print(f"An error occurred while calculating missing rates: {e}")
            return pd.DataFrame(), pd.DataFrame()
=======
        snp_removed = n_snps - filtered_bim.shape[0]
        
        log_message = (
            f"{n_snps} variants loaded from file.\n"
            f"{snp_removed} SNPs removed due to missing genotype data (--geno).\n"
            f"{filtered_bim.shape[0]} variants and {n_individuals} people pass filters and QC."
        )
        print(log_message)
        logging.info(log_message)
        
        # Save the filtered data to new PLINK files
        # Write BIM file
        bim.to_csv(f"{output_prefix}.bim", sep="\t", header=False, index=False)
        return filtered_bim
>>>>>>> 636960e5

    def filter_maf_variants(self, genotype_data: pd.DataFrame, maf_min=None, maf_max=None, mac_min=None, mac_max=None) -> pd.DataFrame:
        """
        Filter SNPs based on minor allele frequency (MAF) and minor allele count (MAC) thresholds.

<<<<<<< HEAD
    def hardy_weinberg_test(self, genotype_data: pd.DataFrame):
        """
        Perform Hardy-Weinberg Equilibrium (HWE) test for each SNP in the genotype data and filter SNPs based on the threshold.

        Parameters:
        genotype_data (pd.DataFrame): DataFrame where each column represents a SNP and each row represents an individual.
                                    The values should be 0, 1, or 2 corresponding to homozygous for the first allele,
                                    heterozygous, and homozygous for the second allele, respectively.
        Returns:
        tuple:
            - pd.DataFrame: A DataFrame containing only the SNPs that pass the HWE test based on the threshold.
            - list[int]: A list of column indices corresponding to the SNPs that were retained after the HWE filtering.
        """
        try:
            # Initialize lists to store results
            hwe_results = []
            snp_indices_to_keep = []
            threshold = QUALITY_CONTROL['hwe']['threshold']
            for snp_idx in range(genotype_data.shape[1]):
                snp_geno = genotype_data.iloc[:, snp_idx].values  # Convert to NumPy array
                obs_hom1 = np.sum(snp_geno == 0)
                obs_hets = np.sum(snp_geno == 1)
                obs_hom2 = np.sum(snp_geno == 2)

                # Calculate p-value using the provided HWE function
                p_value = QCUtils.snphwe(obs_hets, obs_hom1, obs_hom2)
                hwe_results.append((snp_idx, p_value))

                if p_value >= threshold:
                    snp_indices_to_keep.append(snp_idx)

            # Create filtered genotype data
            filtered_geno = genotype_data.iloc[:, snp_indices_to_keep]

            return filtered_geno, snp_indices_to_keep
        except Exception as e:
            print(f"An error occurred while performing Hardy-Weinberg test: {e}")
            return genotype_data, []    # Initialize lists to store results
        
    def filter_missingness_samples(self, genotype_data: pd.DataFrame, fam: pd.DataFrame, output_prefix) -> pd.DataFrame:
        """
        Filter individuals based on missing genotype data and save the filtered FAM file.

        Parameters:
        - genotype_data (pd.DataFrame): Genotype data matrix.
        - fam (pd.DataFrame): FAM file data.
        - output_prefix (str): Prefix for the output file name.

        Returns:
        - pd.DataFrame: Filtered FAM data.
        """
        n_individuals, n_snps = genotype_data.shape
        threshold = QUALITY_CONTROL['missingness']['threshold']

        # Calculate the proportion of missing genotypes for each individual
        missing_per_ind = np.sum(np.isnan(genotype_data), axis=1) / n_snps
        # Identify individuals to keep
        keep_individuals = missing_per_ind <= threshold
        
        # Filter genotype matrix and individual IDs
       # filtered_genotypes = genotype_data[keep_individuals, :]
        filtered_fam = fam[keep_individuals].reset_index(drop=True)
        individuals_removed = n_individuals - filtered_fam.shape[0]
        
        log_message = (
            f"{n_snps} variants loaded from file.\n"
            f"{individuals_removed} people removed due to missing genotype data (--mind).\n"
            f"{n_snps} variants and {keep_individuals.sum()} people pass filters and QC."
        )
        print(log_message)
        logging.info(log_message)
        
        # Save the filtered data to new PLINK files
        # Write FAM file
        fam.to_csv(f"{output_prefix}.fam", sep=" ", header=False, index=False)
        return filtered_fam
    
    def geno(self, genotypes: pd.DataFrame, bim: pd.DataFrame, output_prefix: str) -> pd.DataFrame:
        """
        Filter SNPs based on missing genotype data and save the filtered BIM file.

        Parameters:
        - genotypes (pd.DataFrame): Genotype data matrix.
        - bim (pd.DataFrame): BIM file data.
        - output_prefix (str): Prefix for the output file name.

        Returns:
        - pd.DataFrame: Filtered BIM data.
        """
        n_individuals, n_snps = genotypes.shape
        threshold = QUALITY_CONTROL['missingness']['threshold']
        
        # Calculate the proportion of missing genotypes for each SNP using the filtered genotype matrix
        snp_missing_proportions = np.sum(np.isnan(genotypes), axis=0) / n_individuals
        # Identify SNPs to keep
        keep_snps = snp_missing_proportions <= threshold
        
        # Filter genotype matrix and SNPs
        filtered_bim = bim[keep_snps].reset_index(drop=True)

        snp_removed = n_snps - filtered_bim.shape[0]
        
        log_message = (
            f"{n_snps} variants loaded from file.\n"
            f"{snp_removed} SNPs removed due to missing genotype data (--geno).\n"
            f"{filtered_bim.shape[0]} variants and {n_individuals} people pass filters and QC."
        )
        print(log_message)
        logging.info(log_message)
        
        # Save the filtered data to new PLINK files
        # Write BIM file
        bim.to_csv(f"{output_prefix}.bim", sep="\t", header=False, index=False)
        return filtered_bim

    def filter_maf_variants(self, genotype_data: pd.DataFrame, maf_min=None, maf_max=None, mac_min=None, mac_max=None) -> pd.DataFrame:
        """
        Filter SNPs based on minor allele frequency (MAF) and minor allele count (MAC) thresholds.

        Parameters:
        - df (DataFrame): DataFrame containing SNPs, MAF, allele counts, and total chromosome counts.
        - maf_min (float): Minimum MAF threshold.
        - maf_max (float): Maximum MAF threshold.
        - mac_min (int): Minimum MAC threshold.
        - mac_max (int): Maximum MAC threshold.

        Returns:
        - DataFrame: Filtered DataFrame based on specified criteria.
        """
         
        if maf_min is not None:
            df = df[df['MAF'] >= maf_min]
        if maf_max is not None:
            df = df[df['MAF'] <= maf_max]
        if mac_min is not None:
            # Calculating minor allele counts
            df['MAC'] = df.apply(lambda row: min(row['NCHROBS'] * row['MAF'], (1 - row['MAF']) * row['NCHROBS']), axis=1)
            df = df[df['MAC'] >= mac_min]
        if mac_max is not None:
            # Ensure MAC is already calculated
            if 'MAC' not in df.columns:
                df['MAC'] = df.apply(lambda row: min(row['NCHROBS'] * row['MAF'], (1 - row['MAF']) * row['NCHROBS']), axis=1)
            df = df[df['MAC'] <= mac_max]

        return df

=======
        Parameters:
        - df (DataFrame): DataFrame containing SNPs, MAF, allele counts, and total chromosome counts.
        - maf_min (float): Minimum MAF threshold.
        - maf_max (float): Maximum MAF threshold.
        - mac_min (int): Minimum MAC threshold.
        - mac_max (int): Maximum MAC threshold.

        Returns:
        - DataFrame: Filtered DataFrame based on specified criteria.
        """
         
        if maf_min is not None:
            df = df[df['MAF'] >= maf_min]
        if maf_max is not None:
            df = df[df['MAF'] <= maf_max]
        if mac_min is not None:
            # Calculating minor allele counts
            df['MAC'] = df.apply(lambda row: min(row['NCHROBS'] * row['MAF'], (1 - row['MAF']) * row['NCHROBS']), axis=1)
            df = df[df['MAC'] >= mac_min]
        if mac_max is not None:
            # Ensure MAC is already calculated
            if 'MAC' not in df.columns:
                df['MAC'] = df.apply(lambda row: min(row['NCHROBS'] * row['MAF'], (1 - row['MAF']) * row['NCHROBS']), axis=1)
            df = df[df['MAC'] <= mac_max]

        return df

>>>>>>> 636960e5
    # def filter_data():
    #     raise NotImplementedError

    def generate_report(output_path):
       '''
        Generate report based on the input parameters
        Input parameters
        output_path (string): report file name
        start_time (string): Start time of the execution
        end_time (string): Execution end time
        total_variants (int): Total genetic variants
        total_individuals (int): Total number of individuals
        filtered_snps (int): Total filtered snps
        non_missing_genotypes (int): Total genotypes which are not null
        '''
        # with open(output_path, 'w') as report_file:
        #     report_file.write(f"Genetic Analysis Report - Generated on {end_time.strftime('%Y-%m-%d %H:%M:%S')}\n")
        #     report_file.write(f"Analysis Duration: {end_time - start_time}\n")
        #     report_file.write(f"Total Variants Processed: {total_variants}\n")
        #     report_file.write(f"Total Individuals Processed: {total_individuals}\n")
        #     report_file.write(f"Total Non-Missing Genotypes: {total_individuals * total_variants}\n")
        #     report_file.write(f"Genotyping Rate: {non_missing_genotypes / (total_individuals * total_variants):.6f}\n")
        #     report_file.write(f"Variants Remaining after Filtering: {len(filtered_snps)}\n")
        #     report_file.write(f"Variants Removed due to Minor Allele Thresholds: {total_variants - len(filtered_snps)}\n")       <|MERGE_RESOLUTION|>--- conflicted
+++ resolved
@@ -3,13 +3,10 @@
 from fedgwas.quality_control.qc_utils import QCUtils
 import logging
 from fedgwas.parameters import QUALITY_CONTROL
-<<<<<<< HEAD
-
-=======
->>>>>>> 636960e5
 # Configure logging
 logging.basicConfig(filename='report_QC.log', filemode='w', level=logging.DEBUG,
                     format='%(asctime)s - %(levelname)s - %(message)s')
+
 class QualityControl:
     def __init__(self):
         pass
@@ -56,7 +53,7 @@
             results_df = pd.DataFrame(results)
             print(results_df.head())
             return results_df
-
+    
     def calculate_snpsex(genotypes: np.ndarray):
         """
         Calculate the homozygosity rate based on the provided genotypes.
@@ -74,8 +71,20 @@
         # Compute the homozygosity rate
         homo_rate = homozygous / total_valid if total_valid > 0 else 0
         return homo_rate
-    
+        
+
     def calculate_missing_rate(self, genotype_data: pd.DataFrame, bed, output_prefix: str):
+        """
+        Calculate missing rates per SNP and per individual.
+
+        Parameters:
+        genotype_data (pd.DataFrame): DataFrame containing genotype data where rows represent individuals and columns represent SNPs.
+        bed: An object containing 'iid' (individual IDs) and 'sid' (SNP IDs).
+        output_prefix (str): Prefix for the output files.
+
+        Returns:
+        Two DataFrames, one for SNP missing rates and one for individual missing rates.
+        """
    
         try:
             n_individuals, n_snps = genotype_data.shape
@@ -107,7 +116,7 @@
         except Exception as e:
             print(f"An error occurred while calculating missing rates: {e}")
             return pd.DataFrame(), pd.DataFrame()
-
+    
     def calculate_maf(self, bed_file: pd.DataFrame):
             '''
             This functions aims to calculate maf taking a DataFrame of bed file as input and returns a dataFrame containing maf column 
@@ -160,6 +169,7 @@
         genotype_df = pd.DataFrame.from_dict(genotype_counts,orient='index')
         genotype_df = genotype_df.fillna(0)
         return genotype_df
+    
     def hardy_weinberg_test(self, genotype_data: pd.DataFrame, threshold: float):
         """Perform Hardy-Weinberg Equilibrium test and filter SNPs based on the threshold."""
         try:
@@ -187,6 +197,7 @@
         except Exception as e:
             print(f"An error occurred while performing Hardy-Weinberg test: {e}")
             return genotype_data, []    # Initialize lists to store results
+
         
     def filter_missingness_samples(self, genotype_data: pd.DataFrame, fam: pd.DataFrame, output_prefix) -> pd.DataFrame:
         """
@@ -240,172 +251,6 @@
         n_individuals, n_snps = genotypes.shape
         threshold = QUALITY_CONTROL['missingness']['threshold']       
 
-        # Calculate the proportion of missing genotypes for each SNP using the filtered genotype matrix
-        snp_missing_proportions = np.sum(np.isnan(genotypes), axis=0) / n_individuals
-        # Identify SNPs to keep
-        keep_snps = snp_missing_proportions <= threshold
-        
-        # Filter genotype matrix and SNPs
-        filtered_bim = bim[keep_snps].reset_index(drop=True)
-
-<<<<<<< HEAD
-    def calculate_missing_rate(self, genotype_data: pd.DataFrame, bed, output_prefix: str):
-        """
-        Calculate missing rates per SNP and per individual.
-
-        Parameters:
-        genotype_data (pd.DataFrame): DataFrame containing genotype data where rows represent individuals and columns represent SNPs.
-        bed: An object containing 'iid' (individual IDs) and 'sid' (SNP IDs).
-        output_prefix (str): Prefix for the output files.
-
-        Returns:
-        Two DataFrames, one for SNP missing rates and one for individual missing rates.
-        """
-   
-        try:
-            n_individuals, n_snps = genotype_data.shape
-
-            # Calculate missing rates per SNP
-            missing_per_snp = np.sum(np.isnan(genotype_data), axis=0) / n_individuals
-            snp_data = pd.DataFrame({
-                'SNP': bed.sid,  # Ensure bed.sid is correctly assigned
-                'N_MISS': np.sum(np.isnan(genotype_data), axis=0),
-                'N_GENO': n_individuals,
-                'F_MISS': missing_per_snp
-            })
-
-            # Calculate missing rates per individual
-            missing_per_ind = np.sum(np.isnan(genotype_data), axis=1) / n_snps
-            ind_data = pd.DataFrame({
-                'FID': bed.iid[:, 0],  # Ensure bed.iid is correctly assigned
-                'IID': bed.iid[:, 1],
-                'N_MISS': np.sum(np.isnan(genotype_data), axis=1),
-                'N_GENO': n_snps,
-                'F_MISS': missing_per_ind
-            })
-
-            # Save to files
-            snp_data.to_csv(f"{output_prefix}.lmiss", sep='\t', index=False)
-            ind_data.to_csv(f"{output_prefix}.imiss", sep='\t', index=False)
-
-            return snp_data, ind_data
-        except Exception as e:
-            print(f"An error occurred while calculating missing rates: {e}")
-            return pd.DataFrame(), pd.DataFrame()
-=======
-        snp_removed = n_snps - filtered_bim.shape[0]
-        
-        log_message = (
-            f"{n_snps} variants loaded from file.\n"
-            f"{snp_removed} SNPs removed due to missing genotype data (--geno).\n"
-            f"{filtered_bim.shape[0]} variants and {n_individuals} people pass filters and QC."
-        )
-        print(log_message)
-        logging.info(log_message)
-        
-        # Save the filtered data to new PLINK files
-        # Write BIM file
-        bim.to_csv(f"{output_prefix}.bim", sep="\t", header=False, index=False)
-        return filtered_bim
->>>>>>> 636960e5
-
-    def filter_maf_variants(self, genotype_data: pd.DataFrame, maf_min=None, maf_max=None, mac_min=None, mac_max=None) -> pd.DataFrame:
-        """
-        Filter SNPs based on minor allele frequency (MAF) and minor allele count (MAC) thresholds.
-
-<<<<<<< HEAD
-    def hardy_weinberg_test(self, genotype_data: pd.DataFrame):
-        """
-        Perform Hardy-Weinberg Equilibrium (HWE) test for each SNP in the genotype data and filter SNPs based on the threshold.
-
-        Parameters:
-        genotype_data (pd.DataFrame): DataFrame where each column represents a SNP and each row represents an individual.
-                                    The values should be 0, 1, or 2 corresponding to homozygous for the first allele,
-                                    heterozygous, and homozygous for the second allele, respectively.
-        Returns:
-        tuple:
-            - pd.DataFrame: A DataFrame containing only the SNPs that pass the HWE test based on the threshold.
-            - list[int]: A list of column indices corresponding to the SNPs that were retained after the HWE filtering.
-        """
-        try:
-            # Initialize lists to store results
-            hwe_results = []
-            snp_indices_to_keep = []
-            threshold = QUALITY_CONTROL['hwe']['threshold']
-            for snp_idx in range(genotype_data.shape[1]):
-                snp_geno = genotype_data.iloc[:, snp_idx].values  # Convert to NumPy array
-                obs_hom1 = np.sum(snp_geno == 0)
-                obs_hets = np.sum(snp_geno == 1)
-                obs_hom2 = np.sum(snp_geno == 2)
-
-                # Calculate p-value using the provided HWE function
-                p_value = QCUtils.snphwe(obs_hets, obs_hom1, obs_hom2)
-                hwe_results.append((snp_idx, p_value))
-
-                if p_value >= threshold:
-                    snp_indices_to_keep.append(snp_idx)
-
-            # Create filtered genotype data
-            filtered_geno = genotype_data.iloc[:, snp_indices_to_keep]
-
-            return filtered_geno, snp_indices_to_keep
-        except Exception as e:
-            print(f"An error occurred while performing Hardy-Weinberg test: {e}")
-            return genotype_data, []    # Initialize lists to store results
-        
-    def filter_missingness_samples(self, genotype_data: pd.DataFrame, fam: pd.DataFrame, output_prefix) -> pd.DataFrame:
-        """
-        Filter individuals based on missing genotype data and save the filtered FAM file.
-
-        Parameters:
-        - genotype_data (pd.DataFrame): Genotype data matrix.
-        - fam (pd.DataFrame): FAM file data.
-        - output_prefix (str): Prefix for the output file name.
-
-        Returns:
-        - pd.DataFrame: Filtered FAM data.
-        """
-        n_individuals, n_snps = genotype_data.shape
-        threshold = QUALITY_CONTROL['missingness']['threshold']
-
-        # Calculate the proportion of missing genotypes for each individual
-        missing_per_ind = np.sum(np.isnan(genotype_data), axis=1) / n_snps
-        # Identify individuals to keep
-        keep_individuals = missing_per_ind <= threshold
-        
-        # Filter genotype matrix and individual IDs
-       # filtered_genotypes = genotype_data[keep_individuals, :]
-        filtered_fam = fam[keep_individuals].reset_index(drop=True)
-        individuals_removed = n_individuals - filtered_fam.shape[0]
-        
-        log_message = (
-            f"{n_snps} variants loaded from file.\n"
-            f"{individuals_removed} people removed due to missing genotype data (--mind).\n"
-            f"{n_snps} variants and {keep_individuals.sum()} people pass filters and QC."
-        )
-        print(log_message)
-        logging.info(log_message)
-        
-        # Save the filtered data to new PLINK files
-        # Write FAM file
-        fam.to_csv(f"{output_prefix}.fam", sep=" ", header=False, index=False)
-        return filtered_fam
-    
-    def geno(self, genotypes: pd.DataFrame, bim: pd.DataFrame, output_prefix: str) -> pd.DataFrame:
-        """
-        Filter SNPs based on missing genotype data and save the filtered BIM file.
-
-        Parameters:
-        - genotypes (pd.DataFrame): Genotype data matrix.
-        - bim (pd.DataFrame): BIM file data.
-        - output_prefix (str): Prefix for the output file name.
-
-        Returns:
-        - pd.DataFrame: Filtered BIM data.
-        """
-        n_individuals, n_snps = genotypes.shape
-        threshold = QUALITY_CONTROL['missingness']['threshold']
-        
         # Calculate the proportion of missing genotypes for each SNP using the filtered genotype matrix
         snp_missing_proportions = np.sum(np.isnan(genotypes), axis=0) / n_individuals
         # Identify SNPs to keep
@@ -460,35 +305,6 @@
 
         return df
 
-=======
-        Parameters:
-        - df (DataFrame): DataFrame containing SNPs, MAF, allele counts, and total chromosome counts.
-        - maf_min (float): Minimum MAF threshold.
-        - maf_max (float): Maximum MAF threshold.
-        - mac_min (int): Minimum MAC threshold.
-        - mac_max (int): Maximum MAC threshold.
-
-        Returns:
-        - DataFrame: Filtered DataFrame based on specified criteria.
-        """
-         
-        if maf_min is not None:
-            df = df[df['MAF'] >= maf_min]
-        if maf_max is not None:
-            df = df[df['MAF'] <= maf_max]
-        if mac_min is not None:
-            # Calculating minor allele counts
-            df['MAC'] = df.apply(lambda row: min(row['NCHROBS'] * row['MAF'], (1 - row['MAF']) * row['NCHROBS']), axis=1)
-            df = df[df['MAC'] >= mac_min]
-        if mac_max is not None:
-            # Ensure MAC is already calculated
-            if 'MAC' not in df.columns:
-                df['MAC'] = df.apply(lambda row: min(row['NCHROBS'] * row['MAF'], (1 - row['MAF']) * row['NCHROBS']), axis=1)
-            df = df[df['MAC'] <= mac_max]
-
-        return df
-
->>>>>>> 636960e5
     # def filter_data():
     #     raise NotImplementedError
 
