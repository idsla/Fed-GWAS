import numpy as np
import pandas as pd
import warnings
from sklearn.linear_model import LogisticRegression, LinearRegression
from sklearn.preprocessing import StandardScaler
from sklearn.impute import SimpleImputer
from scipy import stats
import statsmodels.api as sm
from statsmodels.tools.sm_exceptions import ConvergenceWarning
from pysnptools.snpreader import Bed
<<<<<<< HEAD
import argparse

# File paths
parser = argparse.ArgumentParser(description="Perform QC on GWAS data.")
parser.add_argument('--fam', required=True, help="Path to the .fam file")
parser.add_argument('--bim', required=True, help="Path to the .bim file")
parser.add_argument('--bed', required=True, help="Path to the .bed file")
parser.add_argument('--threshold', type=float, default=0.05)
args = parser.parse_args()

bed_path = args.bed
bim_path = args.bim
fam_path = args.fam
=======
from fedgwas.io.reader import IODataHandler
class GWASAssociation:
    """
    A class to perform quality control and statistical analysis on GWAS data using both
    logistic and linear regression models from sklearn and statsmodels.

    Attributes:
    -----------
    threshold : float
        Significance level threshold for statistical tests.

    Methods:
    --------
    logistic_regression_comparison() -> pd.DataFrame:
        Performs logistic regression using sklearn and statsmodels and compares p-values.

    linear_regression_comparison() -> pd.DataFrame:
        Performs linear regression using sklearn and statsmodels and compares p-values.

    save_results(logistic_df: pd.DataFrame, linear_df: pd.DataFrame) -> None:
        Saves the results of logistic and linear regression comparisons to a CSV file.
    """

    def __init__(self, bed_path: str, bim_path: str, fam_path: str, threshold: float):
        """

        Initializes the GWASQC class with file paths for genotype and phenotype data,
        and sets the significance level threshold.

        Parameters:
        -----------
        bed_path : str
            File path to the .bed file.
        bim_path : str
            File path to the .bim file.
        fam_path : str
            File path to the .fam file.
        threshold : float
            Significance level threshold for statistical tests.
        """
        self.bed_path = bed_path
        self.bim_path = bim_path
        self.fam_path = fam_path
        self.threshold = threshold

        self.geno = IODataHandler._load_genotype_data(self)
        self.y = IODataHandler._load_phenotype_data(self)
        self.snp_ids = self._load_snp_ids()
        self.X_normalized = self._preprocess_genotype_data()


    def _load_snp_ids(self) -> np.ndarray:
        """
        Loads SNP IDs from the .bim file.

        Returns:
        --------
        np.ndarray:
            Array of SNP IDs.
        """
        return pd.read_csv(self.bim_path, sep='\s+', header=None)[1].values
>>>>>>> e56e3274

    def _preprocess_genotype_data(self) -> np.ndarray:
        """
        Handles missing values and normalizes genotype data.

        Returns:
        --------
        np.ndarray:
            Normalized genotype data as a NumPy array.
        """
        imputer = SimpleImputer(strategy='mean')
        X_imputed = imputer.fit_transform(self.geno)

        scaler = StandardScaler()
        return scaler.fit_transform(X_imputed)

    def logistic_regression_comparison(self) -> pd.DataFrame:
        """
        Performs logistic regression on genotype data using both sklearn and statsmodels, 
        and compares the p-values for each SNP.

        Returns:
        --------
        pd.DataFrame:
            DataFrame containing SNP IDs and p-values from both sklearn and statsmodels.
        """
        p_values_sklearn = []
        p_values_statsmodels = []

        for snp_idx in range(self.X_normalized.shape[1]):
            snp_data = self.X_normalized[:, snp_idx].reshape(-1, 1)

            # Sklearn logistic regression
            p_value_sklearn = self._sklearn_logistic_regression(snp_data)
            p_values_sklearn.append(p_value_sklearn)

            # Statsmodels logistic regression
            p_value_statsmodels = self._statsmodels_logistic_regression(snp_data)
            p_values_statsmodels.append(p_value_statsmodels)

        return pd.DataFrame({
            'SNP ID': self.snp_ids,
            'p-value Statsmodels Logistic': p_values_statsmodels,
            'p-value Sklearn Logistic': p_values_sklearn
        })

    def linear_regression_comparison(self) -> pd.DataFrame:
        """
        Performs linear regression on genotype data using both sklearn and statsmodels,
        and compares the p-values for each SNP.

        Returns:
        --------
        pd.DataFrame:
            DataFrame containing SNP IDs and p-values from both sklearn and statsmodels.
        """
        p_values_sklearn = []
        p_values_statsmodels = []

        for snp_idx in range(self.X_normalized.shape[1]):
            snp_data = self.X_normalized[:, snp_idx].reshape(-1, 1)

            # Sklearn linear regression
            p_value_sklearn = self._sklearn_linear_regression(snp_data)
            p_values_sklearn.append(p_value_sklearn)

            # Statsmodels linear regression
            p_value_statsmodels = self._statsmodels_linear_regression(snp_data)
            p_values_statsmodels.append(p_value_statsmodels)

        return pd.DataFrame({
            'SNP ID': self.snp_ids,
            'p-value Statsmodels Linear': p_values_statsmodels,
            'p-value Sklearn Linear': p_values_sklearn
        })

    def _sklearn_logistic_regression(self, snp_data: np.ndarray) -> float:
        """
        Performs logistic regression using sklearn and returns the p-value for the SNP.

        Parameters:
        -----------
        snp_data : np.ndarray
            Genotype data for a single SNP.

        Returns:
        --------
        float:
            p-value for the SNP coefficient.
        """
        try:
            model_sklearn = LogisticRegression(solver='liblinear')
            model_sklearn.fit(snp_data, self.y)

            coef = model_sklearn.coef_[0][0]
            pred_probs = model_sklearn.predict_proba(snp_data)[:, 1]

            X_design = np.hstack([np.ones((snp_data.shape[0], 1)), snp_data])
            V = np.diagflat(pred_probs * (1 - pred_probs))
            cov_matrix = np.linalg.inv(X_design.T @ V @ X_design)
            se = np.sqrt(np.diag(cov_matrix))
            z_scores = coef / se[1]
            return 2 * (1 - stats.norm.cdf(np.abs(z_scores)))
        except Exception:
            return np.nan

    def _statsmodels_logistic_regression(self, snp_data: np.ndarray) -> float:
        """
        Performs logistic regression using statsmodels and returns the p-value for the SNP.

        Parameters:
        -----------
        snp_data : np.ndarray
            Genotype data for a single SNP.

        Returns:
        --------
        float:
            p-value for the SNP coefficient.
        """
        try:
            with warnings.catch_warnings():
                warnings.filterwarnings('ignore', category=ConvergenceWarning)
                model_statsmodels = sm.Logit(self.y, sm.add_constant(snp_data)).fit(disp=False)
            return model_statsmodels.pvalues[1]
        except Exception:
            return np.nan

    def _sklearn_linear_regression(self, snp_data: np.ndarray) -> float:
        """
        Performs linear regression using sklearn and returns the p-value for the SNP.

        Parameters:
        -----------
        snp_data : np.ndarray
            Genotype data for a single SNP.

        Returns:
        --------
        float:
            p-value for the SNP coefficient.
        """
        try:
            model_sklearn = LinearRegression()
            model_sklearn.fit(snp_data, self.y)
            coef = model_sklearn.coef_[0]

            y_pred = model_sklearn.predict(snp_data)
            residuals = self.y - y_pred
            ss_res = np.sum(residuals ** 2)
            ss_tot = np.sum((self.y - np.mean(self.y)) ** 2)
            r2 = 1 - (ss_res / ss_tot)
            if np.var(snp_data) == 0:
                return np.nan
            var_b = np.var(residuals) / (np.var(snp_data) * len(self.y))
            se_b = np.sqrt(var_b)

            if se_b == 0:
                return np.nan
            else:
                t_stat = coef / se_b
                return 2 * (1 - stats.t.cdf(np.abs(t_stat), df=len(self.y) - 2))
        except Exception:
            return np.nan

    def _statsmodels_linear_regression(self, snp_data: np.ndarray) -> float:
        """
        Performs linear regression using statsmodels and returns the p-value for the SNP.

        Parameters:
        -----------
        snp_data : np.ndarray
            Genotype data for a single SNP.

        Returns:
        --------
        float:
            p-value for the SNP coefficient.
        """
        try:
<<<<<<< HEAD
            model_statsmodels = sm.OLS(y, sm.add_constant(snp_data)).fit()
            p_value_statsmodels = model_statsmodels.pvalues[1]  # Get p-value of the SNP coefficient
            p_values_statsmodels.append(p_value_statsmodels)
        except Exception as e:
            p_values_statsmodels.append(np.nan)

    return np.array(p_values_sklearn), np.array(p_values_statsmodels)

# Run linear regression comparison
p_values_sklearn_lin, p_values_statsmodels_lin = linear_regression_comparison(X_normalized, y)

# Compare p-values
comparison_df = pd.DataFrame({
    'SNP ID': snp_ids,
    'p-value Statsmodels Logistic': p_values_statsmodels_log,
    'p-value Sklearn Logistic': p_values_sklearn_log,
    'p-value Statsmodels Linear': p_values_statsmodels_lin,
    'p-value Sklearn Linear': p_values_sklearn_lin,
    
})

# Set the significance level
threshold = args.threshold
num_tests = len(snp_ids)  # Total number of SNPs

# Calculate Bonferroni-corrected significance threshold
alpha_bonferroni = threshold/num_tests

# Apply Bonferroni correction and determine significance
comparison_df['Significant Statsmodels Logistic'] = comparison_df['p-value Statsmodels Logistic'] < alpha_bonferroni
comparison_df['Significant Sklearn Logistic'] = comparison_df['p-value Sklearn Logistic'] < alpha_bonferroni
comparison_df['Significant Statsmodels Linear'] = comparison_df['p-value Statsmodels Linear'] < alpha_bonferroni
comparison_df['Significant Sklearn Linear'] = comparison_df['p-value Sklearn Linear'] < alpha_bonferroni

# Save comparison results to a CSV file with significance information
comparison_df.to_csv('comparison_regression_results_with_significance.csv', index=False)
# Print the number of significant SNPs for each method
num_significant_statsmodels_log = comparison_df['Significant Statsmodels Logistic'].sum()
num_significant_sklearn_log = comparison_df['Significant Sklearn Logistic'].sum()
num_significant_statsmodels_lin = comparison_df['Significant Statsmodels Linear'].sum()
num_significant_sklearn_lin = comparison_df['Significant Sklearn Linear'].sum()

print(f"Number of significant SNPs (Statsmodels Logistic): {num_significant_statsmodels_log}")
print(f"Number of significant SNPs (Sklearn Logistic): {num_significant_sklearn_log}")
print(f"Number of significant SNPs (Statsmodels Linear): {num_significant_statsmodels_lin}")
print(f"Number of significant SNPs (Sklearn Linear): {num_significant_sklearn_lin}")
print(f"Comparison results with significance saved to 'comparison_regression_results_with_significance.csv'.")
=======
            with warnings.catch_warnings():
                warnings.filterwarnings('ignore', category=ConvergenceWarning)
            model_statsmodels = sm.OLS(self.y, sm.add_constant(snp_data)).fit()
            return model_statsmodels.pvalues[1]
        except Exception:
            return np.nan

    def save_results(self, logistic_df: pd.DataFrame, linear_df: pd.DataFrame) -> None:
        """
        Saves the results of logistic and linear regression comparisons to a CSV file,
        including significance information based on Bonferroni correction.

        Parameters:
        -----------
        logistic_df : pd.DataFrame
            DataFrame containing logistic regression comparison results.
        linear_df : pd.DataFrame
            DataFrame containing linear regression comparison results.
        """
        comparison_df = pd.merge(logistic_df, linear_df, on='SNP ID')

        num_tests = len(self.snp_ids)
        alpha_bonferroni = self.threshold / num_tests

        comparison_df['Significant Statsmodels Logistic'] = comparison_df['p-value Statsmodels Logistic'] < alpha_bonferroni
        comparison_df['Significant Sklearn Logistic'] = comparison_df['p-value Sklearn Logistic'] < alpha_bonferroni
        comparison_df['Significant Statsmodels Linear'] = comparison_df['p-value Statsmodels Linear'] < alpha_bonferroni
        comparison_df['Significant Sklearn Linear'] = comparison_df['p-value Sklearn Linear'] < alpha_bonferroni

        comparison_df.to_csv('comparison_regression_results_with_significance.csv', index=False)

        print(f"Comparison results with significance saved to 'comparison_regression_results_with_significance.csv'.")
>>>>>>> e56e3274
<|MERGE_RESOLUTION|>--- conflicted
+++ resolved
@@ -8,21 +8,6 @@
 import statsmodels.api as sm
 from statsmodels.tools.sm_exceptions import ConvergenceWarning
 from pysnptools.snpreader import Bed
-<<<<<<< HEAD
-import argparse
-
-# File paths
-parser = argparse.ArgumentParser(description="Perform QC on GWAS data.")
-parser.add_argument('--fam', required=True, help="Path to the .fam file")
-parser.add_argument('--bim', required=True, help="Path to the .bim file")
-parser.add_argument('--bed', required=True, help="Path to the .bed file")
-parser.add_argument('--threshold', type=float, default=0.05)
-args = parser.parse_args()
-
-bed_path = args.bed
-bim_path = args.bim
-fam_path = args.fam
-=======
 from fedgwas.io.reader import IODataHandler
 class GWASAssociation:
     """
@@ -84,7 +69,6 @@
             Array of SNP IDs.
         """
         return pd.read_csv(self.bim_path, sep='\s+', header=None)[1].values
->>>>>>> e56e3274
 
     def _preprocess_genotype_data(self) -> np.ndarray:
         """
@@ -265,55 +249,6 @@
             p-value for the SNP coefficient.
         """
         try:
-<<<<<<< HEAD
-            model_statsmodels = sm.OLS(y, sm.add_constant(snp_data)).fit()
-            p_value_statsmodels = model_statsmodels.pvalues[1]  # Get p-value of the SNP coefficient
-            p_values_statsmodels.append(p_value_statsmodels)
-        except Exception as e:
-            p_values_statsmodels.append(np.nan)
-
-    return np.array(p_values_sklearn), np.array(p_values_statsmodels)
-
-# Run linear regression comparison
-p_values_sklearn_lin, p_values_statsmodels_lin = linear_regression_comparison(X_normalized, y)
-
-# Compare p-values
-comparison_df = pd.DataFrame({
-    'SNP ID': snp_ids,
-    'p-value Statsmodels Logistic': p_values_statsmodels_log,
-    'p-value Sklearn Logistic': p_values_sklearn_log,
-    'p-value Statsmodels Linear': p_values_statsmodels_lin,
-    'p-value Sklearn Linear': p_values_sklearn_lin,
-    
-})
-
-# Set the significance level
-threshold = args.threshold
-num_tests = len(snp_ids)  # Total number of SNPs
-
-# Calculate Bonferroni-corrected significance threshold
-alpha_bonferroni = threshold/num_tests
-
-# Apply Bonferroni correction and determine significance
-comparison_df['Significant Statsmodels Logistic'] = comparison_df['p-value Statsmodels Logistic'] < alpha_bonferroni
-comparison_df['Significant Sklearn Logistic'] = comparison_df['p-value Sklearn Logistic'] < alpha_bonferroni
-comparison_df['Significant Statsmodels Linear'] = comparison_df['p-value Statsmodels Linear'] < alpha_bonferroni
-comparison_df['Significant Sklearn Linear'] = comparison_df['p-value Sklearn Linear'] < alpha_bonferroni
-
-# Save comparison results to a CSV file with significance information
-comparison_df.to_csv('comparison_regression_results_with_significance.csv', index=False)
-# Print the number of significant SNPs for each method
-num_significant_statsmodels_log = comparison_df['Significant Statsmodels Logistic'].sum()
-num_significant_sklearn_log = comparison_df['Significant Sklearn Logistic'].sum()
-num_significant_statsmodels_lin = comparison_df['Significant Statsmodels Linear'].sum()
-num_significant_sklearn_lin = comparison_df['Significant Sklearn Linear'].sum()
-
-print(f"Number of significant SNPs (Statsmodels Logistic): {num_significant_statsmodels_log}")
-print(f"Number of significant SNPs (Sklearn Logistic): {num_significant_sklearn_log}")
-print(f"Number of significant SNPs (Statsmodels Linear): {num_significant_statsmodels_lin}")
-print(f"Number of significant SNPs (Sklearn Linear): {num_significant_sklearn_lin}")
-print(f"Comparison results with significance saved to 'comparison_regression_results_with_significance.csv'.")
-=======
             with warnings.catch_warnings():
                 warnings.filterwarnings('ignore', category=ConvergenceWarning)
             model_statsmodels = sm.OLS(self.y, sm.add_constant(snp_data)).fit()
@@ -346,4 +281,3 @@
         comparison_df.to_csv('comparison_regression_results_with_significance.csv', index=False)
 
         print(f"Comparison results with significance saved to 'comparison_regression_results_with_significance.csv'.")
->>>>>>> e56e3274
